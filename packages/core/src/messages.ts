--- conflicted
+++ resolved
@@ -1,8 +1,4 @@
-<<<<<<< HEAD
-import type { Workflow, Diagram, State } from './types.js';
-=======
 import type { Workflow, Diagram, State, Transition } from './types.js';
->>>>>>> 47b0d076
 
 export type MsgToWebview =
   | { type: 'init'; workflow: Workflow; diagram: Diagram; derived: { nodes: any[]; edges: any[] }; problemsById: Record<string, any> }
@@ -16,10 +12,7 @@
   | { type: 'domain:addTransition'; from: string; target: string; triggerType?: 1 | 3 }
   | { type: 'domain:moveTransition'; oldFrom: string; tKey: string; newFrom: string; newTarget: string }
   | { type: 'domain:removeTransition'; from: string; tKey: string }
-<<<<<<< HEAD
-  | { type: 'domain:addState'; state: State; position: { x: number; y: number } }
-=======
   | { type: 'domain:updateState'; stateKey: string; state: State }
   | { type: 'domain:updateTransition'; from: string; transitionKey: string; transition: Transition }
->>>>>>> 47b0d076
+  | { type: 'domain:addState'; state: State; position: { x: number; y: number } }
   | { type: 'request:lint' };